--- conflicted
+++ resolved
@@ -30,11 +30,8 @@
   - TEST_DIR=js
   - TEST_DIR=go
   - TEST_DIR=ruby
-<<<<<<< HEAD
   - TEST_DIR=python
-=======
   - TEST_DIR=rust
->>>>>>> ee7425eb
 
 # Test script to run. This is called once for each TEST_DIR value above.
 script: ./run_tests.sh